--- conflicted
+++ resolved
@@ -617,7 +617,7 @@
                             text_quality_target
                         )
 
-<<<<<<< HEAD
+
                         consistency_loss = F.mse_loss(
                             quality_scores['cross_consistency'],
                             consistency_target
@@ -653,48 +653,7 @@
                     if use_adversarial:
                         # Get original features
                         original_features = {}
-=======
-                            # 添加到总损失
-                            total_batch_loss = total_batch_loss + 0.2 * consistency_loss  # 0.2权重避免过度影响
-                            feature_consistency_loss = consistency_loss.item()
-
-                    # 记录损失值
-                    cls_loss += classification_loss.item()
-                    recon_loss += reconstruction_loss if isinstance(reconstruction_loss,
-                                                                    torch.Tensor) else reconstruction_loss
-                    consistency_loss_sum += feature_consistency_loss  # 新增记录
-
-                    # ===== 临时: 特征一致性,强调图像的缺失恢复
-                    # 计算特征一致性损失 - 强调图像缺失恢复
-                    feature_consistency_loss = 0.0
-                    if hasattr(self.model, 'compute_feature_consistency_loss'):
-                        if 'original_features' in additional_info and 'reconstructed_features' in additional_info:
-                            consistency_loss = self.model.compute_feature_consistency_loss(
-                                additional_info['original_features'],
-                                additional_info['reconstructed_features']
-                            )
-
-                            # 添加到总损失
-                            total_batch_loss = total_batch_loss + 0.2 * consistency_loss  # 0.2权重避免过度影响
-                            feature_consistency_loss = consistency_loss.item()
-
-                    # 记录损失值
-                    cls_loss += classification_loss.item()
-                    recon_loss += reconstruction_loss if isinstance(reconstruction_loss,
-                                                                    torch.Tensor) else reconstruction_loss
-                    consistency_loss_sum += feature_consistency_loss  # 新增记录
-
-                    # ===== 第3部分：对比损失计算 =====
-                    # 计算原始样本之间的损失有什么用?它怎么能训练模型本身呢,从头到尾就没有下降啊
-                    contrastive_loss_value = 0.0
-                    contrastive_decay = max(0.1,1.0-current_epoch/max_epochs)
-                    contrastive_weight = 0.5 * contrastive_decay  # 对比损失的权重（可调整）
-
-                    # 计算双模态样本之间的对比损失（促进模态间对齐）
-                    both_modalities = (missing_type == 0)  # 找出完整样本
-                    if 'quality_scores' in additional_info and both_modalities.any():
-                        # 获取完整样本的特征
->>>>>>> 9b9cda2e
+
                         if 'original_features' in additional_info:
                             original_features = additional_info['original_features']
 
@@ -963,13 +922,10 @@
                     preds = torch.zeros_like(logits)
                     preds.scatter_(1, pred_indices.unsqueeze(1), 1.0)
                 else:
-<<<<<<< HEAD
+
                     # Multi-label - apply threshold
                     preds = (logits > 0.5).float()  # Simple threshold at 0
-=======
-                    # 多标签分类 - 使用阈值
-                    preds = (logits > -0.2).float()
->>>>>>> 9b9cda2e
+
 
                 # Collect for later metric calculation
                 all_preds.append(preds.cpu().detach())
@@ -1154,690 +1110,6 @@
         # Close TensorBoard writer
         if self.writer:
             self.writer.close()
-
-    # def train(self):
-    #     """
-    #     训练模型的主函数
-    #     包含多种损失计算：分类损失、重建损失、对比损失和质量预测损失
-    #     支持缺失模态的处理和课程学习
-    #     添加了详细的调试语句来跟踪缺失模态的处理
-    #     """
-    #     # ===== 初始化配置参数 =====
-    #     num_epochs = self.config.get("epochs", 10)
-    #     max_epochs = num_epochs
-    #
-    #     # Focal Loss配置
-    #     focal_start_epoch = self.config.get("focal_start_epoch", 3)
-    #     use_focal_loss = self.config.get("use_focal_loss", True)
-    #     focal_alpha = self.config.get("focal_alpha", 0.5)
-    #     focal_max_gamma = self.config.get("focal_gamma", 2.0)
-    #     gamma_ramp_epochs = self.config.get("gamma_ramp_epochs", 5)
-    #     focal_weight = self.config.get("focal_weight", 0.3)
-    #
-    #     # 非对称损失(ASL)配置
-    #     use_asymmetric_loss = self.config.get("use_asymmetric_loss", True)
-    #     asl_start_epoch = self.config.get("asl_start_epoch", 3)
-    #     asl_gamma_pos = self.config.get("asl_gamma_pos", 0.0)
-    #     asl_gamma_neg = self.config.get("asl_gamma_neg", 4.0)
-    #     asl_ramp_epochs = self.config.get("asl_ramp_epochs", 3)
-    #     asl_clip = self.config.get("asl_clip", 0.05)
-    #
-    #     # 重建损失权重配置
-    #     initial_recon_weight = self.config.get("initial_recon_weight", 0.1)
-    #     final_recon_weight = self.config.get("final_recon_weight", 0.01)
-    #
-    #     # 判断数据集类型 (单标签或多标签)
-    #     dataset_type = self.config.get("dataset", "mmimdb")
-    #     self.is_single_label = dataset_type == "food101"
-    #
-    #     # ===== 开始训练循环 =====
-    #     for epoch in range(self.start_epoch, num_epochs):
-    #         current_epoch = epoch
-    #
-    #         # 应用缺失率课程学习（如果启用）
-    #         if hasattr(self, 'use_curriculum') and self.use_curriculum:
-    #             # 计算当前缺失概率
-    #             progress = min(1.0, epoch / self.missing_prob_ramp_epochs)
-    #             current_missing_prob = self.initial_missing_prob + progress * (
-    #                     self.final_missing_prob - self.initial_missing_prob
-    #             )
-    #
-    #             # 更新数据加载器的缺失概率
-    #             if self.update_missing_probability(current_missing_prob):
-    #                 self.logger.info(f"Epoch {epoch}: 缺失概率更新为 {current_missing_prob:.3f}")
-    #
-    #         # 切换到训练模式
-    #         self.model.train()
-    #
-    #         # 初始化度量指标统计
-    #         total_loss = 0
-    #         cls_loss = 0
-    #         recon_loss = 0
-    #         contra_loss_sum = 0
-    #         quality_loss_sum = 0
-    #         adv_loss_sum = 0
-    #
-    #         consistency_loss_sum = 0
-    #
-    #         all_preds, all_labels = [], []
-    #
-    #         # 质量评估和融合权重统计
-    #         quality_stats = {'image': [], 'text': [], 'consistency': []}
-    #         fusion_weights_stats = []
-    #
-    #         # 模态生成性能统计
-    #         gen_stats = {'image': {'mse': [], 'count': 0}, 'text': {'mse': [], 'count': 0}}
-    #
-    #         self.logger.info(f"第 {epoch} 轮训练开始")
-    #         # 创建进度条
-    #         batch_pbar = tqdm(total=len(self.train_loader),
-    #                           desc=f"Epoch {epoch + 1}/{num_epochs}",
-    #                           dynamic_ncols=True,
-    #                           leave=False)
-    #
-    #         # ===== 批次训练循环 =====
-    #         for batch_idx, batch in enumerate(self.train_loader):
-    #
-    #             # 加载批次数据
-    #             image, input_ids, attention_mask, label, missing_type = [x.to(self.device) for x in batch]
-    #             is_image_missing = (missing_type == 1) | (missing_type == 3)
-    #             is_text_missing = (missing_type == 2) | (missing_type == 3)
-    #
-    #             # 前向传播
-    #             output = self.model(image, input_ids, attention_mask, missing_type)
-    #
-    #
-    #             # 处理模型输出(logits和额外信息)
-    #             if isinstance(output, tuple):
-    #                 logits, additional_info = output
-    #
-    #                 # ===== 第1部分：分类损失计算 =====
-    #                 if self.is_single_label:
-    #                     # 单标签分类 - 使用交叉熵损失
-    #                     targets = label.argmax(dim=1)  # 转换为类别索引
-    #                     classification_loss = F.cross_entropy(logits, targets)
-    #                 else:
-    #                     # 多标签分类 - 可使用不同类型的损失函数
-    #                     if use_asymmetric_loss and epoch >= asl_start_epoch:
-    #                         # 非对称损失(ASL) - 适合处理类别不平衡的多标签分类
-    #                         progress = min(1.0, (epoch - asl_start_epoch + 1) / asl_ramp_epochs)
-    #                         gamma_pos = asl_gamma_pos * progress
-    #                         gamma_neg = asl_gamma_neg * progress
-    #                         classification_loss = self.asymmetric_loss_with_logits(
-    #                             logits, label,
-    #                             gamma_pos=gamma_pos, gamma_neg=gamma_neg, clip=asl_clip
-    #                         )
-    #                     elif use_focal_loss and epoch >= focal_start_epoch:
-    #                         # Focal Loss - 关注困难样本
-    #                         progress = min(1.0, (epoch - focal_start_epoch + 1) / gamma_ramp_epochs)
-    #                         gamma = focal_max_gamma * progress
-    #                         bce_loss = F.binary_cross_entropy_with_logits(logits, label, pos_weight=self.class_weights)
-    #                         focal = self.focal_loss(logits, label, alpha=focal_alpha, gamma=gamma)
-    #                         classification_loss = bce_loss + focal_weight * focal
-    #                     else:
-    #                         # 标准二元交叉熵损失
-    #                         classification_loss = F.binary_cross_entropy_with_logits(
-    #                             logits, label, pos_weight=self.class_weights
-    #                         )
-    #
-    #                 # ===== 第2部分：重建损失计算 =====
-    #
-    #                 # Inside the training loop after processing input
-    #                 reconstruction_loss = 0.0
-    #                 generation_loss = 0.0
-    #
-    #                 if additional_info and 'reconstructed_features' in additional_info and additional_info[
-    #                     'reconstructed_features']:
-    #                     generated_features = additional_info['generated_features']
-    #                     recon_features = additional_info['reconstructed_features']
-    #                     orig_features = additional_info['original_features']
-    #                     # print("返回信息：")
-    #                     # print(generated_features["image"].shape,generated_features["text"].shape)
-    #                     # print(recon_features["image"].shape,recon_features["text"].shape)
-    #                     # print(orig_features["image"].shape,orig_features["text"].shape)
-    #
-    #                     # Get masks for different sample types
-    #                     complete_samples = ~(is_image_missing | is_text_missing)  # Both modalities present
-    #                     image_only = ~is_image_missing & is_text_missing  # Only image present (text missing)
-    #                     text_only = is_image_missing & ~is_text_missing  # Only text present (image missing)
-    #                     # print(complete_samples,complete_samples.sum())
-    #                     # print(image_only,image_only.sum())
-    #                     # print(text_only,text_only.sum())
-    #                     # 1. Process complete samples for direct supervision of generator and reconstructor
-    #                     if complete_samples.any():
-    #                         # Get original features for complete samples
-    #                         complete_img_orig = orig_features['image'][complete_samples]
-    #                         complete_txt_orig = orig_features['text'][complete_samples]
-    #                         complete_features = {'image': complete_img_orig, 'text': complete_txt_orig}
-    #                         # GENERATOR TRAINING:
-    #
-    #                         with torch.set_grad_enabled(True):  # Ensure gradients flow
-    #                             # Generate text from image
-    #
-    #
-    #
-    #                             img_to_txt = self.model.modality_generator.generator.generate(complete_img_orig, 'image', 'text')
-    #                             # Generate image from text
-    #                             txt_to_img = self.model.modality_generator.generator.generate(complete_txt_orig, 'text', 'image')
-    #
-    #                             # Calculate generation losses - compare with original (ground truth) features
-    #                             gen_txt_loss = F.mse_loss(img_to_txt, complete_txt_orig)
-    #                             gen_img_loss = F.mse_loss(txt_to_img, complete_img_orig)
-    #
-    #                             generation_loss += gen_txt_loss
-    #                             generation_loss += gen_img_loss
-    #
-    #                         # RECONSTRUCTOR TRAINING:
-    #                         # Feed complete features through the reconstructor and compare with originals
-    #                         complete_features = {'image': complete_img_orig, 'text': complete_txt_orig}
-    #                         reconstructed_complete = self.model.modality_generator.reconstructor(complete_features)
-    #
-    #                         # Calculate reconstruction loss for complete samples
-    #                         if 'image' in reconstructed_complete and reconstructed_complete['image'] is not None:
-    #                             img_recon_loss = F.mse_loss(reconstructed_complete['image'], complete_img_orig)
-    #                             reconstruction_loss += img_recon_loss
-    #
-    #                         if 'text' in reconstructed_complete and reconstructed_complete['text'] is not None:
-    #                             txt_recon_loss = F.mse_loss(reconstructed_complete['text'], complete_txt_orig)
-    #                             reconstruction_loss += txt_recon_loss
-    #
-    #                     # 2. Process samples with only text present (image is missing)
-    #                     # Here the model needs to generate image from text, then reconstruct text
-    #                     if text_only.any():
-    #                         text_orig = orig_features['text'][text_only]  # Original text features
-    #
-    #                         # Check that reconstructed features exist
-    #                         if recon_features is not None and 'text' in recon_features and recon_features[
-    #                             'text'] is not None:
-    #                             # Get reconstructed text (after cycle: text -> generated image -> reconstructed text)
-    #                             text_recon = recon_features['text'][text_only]
-    #
-    #                             # Cycle consistency: Compare reconstructed text with original text
-    #                             if text_recon.shape == text_orig.shape:
-    #                                 text_cycle_loss = F.mse_loss(text_recon, text_orig)
-    #                                 reconstruction_loss += text_cycle_loss
-    #
-    #                     # 3. Process samples with only image present (text is missing)
-    #                     # Here the model needs to generate text from image, then reconstruct image
-    #                     if image_only.any():
-    #                         image_orig = orig_features['image'][image_only]  # Original image features
-    #
-    #                         # Check that reconstructed features exist
-    #                         if recon_features is not None and 'image' in recon_features and recon_features[
-    #                             'image'] is not None:
-    #                             # Get reconstructed image (after cycle: image -> generated text -> reconstructed image)
-    #                             image_recon = recon_features['image'][image_only]
-    #
-    #                             # Cycle consistency: Compare reconstructed image with original image
-    #                             if image_recon.shape == image_orig.shape:
-    #                                 image_cycle_loss = F.mse_loss(image_recon, image_orig)
-    #                                 reconstruction_loss += image_cycle_loss
-    #
-    #                     # Calculate final loss with appropriate weights
-    #                     gen_weight = 0.5  # Fixed weight or can be varied over epochs
-    #
-    #                     # Final loss combining classification, reconstruction, and generation
-    #
-    #
-    #                 # 计算重建权重（从initial逐渐减小到final）
-    #                 recon_weight = initial_recon_weight * (1 - current_epoch / max_epochs) + final_recon_weight * (
-    #                         current_epoch / max_epochs)
-    #
-    #                 # 结合分类损失和重建损失
-    #                 # total_batch_loss = classification_loss + recon_weight * reconstruction_loss
-    #                 total_batch_loss = classification_loss + recon_weight * reconstruction_loss + gen_weight * generation_loss
-    #
-    #
-    #                 # ===== 临时: 特征一致性,强调图像的缺失恢复
-    #                 # 计算特征一致性损失 - 强调图像缺失恢复
-    #                 feature_consistency_loss = 0.0
-    #                 if hasattr(self.model, 'compute_feature_consistency_loss'):
-    #                     if 'original_features' in additional_info and 'reconstructed_features' in additional_info:
-    #                         consistency_loss = self.model.compute_feature_consistency_loss(
-    #                             additional_info['original_features'],
-    #                             additional_info['reconstructed_features']
-    #                         )
-    #
-    #                         # 添加到总损失
-    #                         total_batch_loss = total_batch_loss + 0.2 * consistency_loss  # 0.2权重避免过度影响
-    #                         feature_consistency_loss = consistency_loss.item()
-    #
-    #                 # 记录损失值
-    #                 cls_loss += classification_loss.item()
-    #                 recon_loss += reconstruction_loss if isinstance(reconstruction_loss,
-    #                                                                 torch.Tensor) else reconstruction_loss
-    #                 consistency_loss_sum += feature_consistency_loss  # 新增记录
-    #
-    #                 # ===== 第3部分：对比损失计算 =====
-    #                 # 计算原始样本之间的损失有什么用?它怎么能训练模型本身呢,从头到尾就没有下降啊
-    #                 contrastive_loss_value = 0.0
-    #                 contrastive_decay = max(0.1,1.0-current_epoch/max_epochs)
-    #                 contrastive_weight = 0.5 * contrastive_decay  # 对比损失的权重（可调整）
-    #
-    #                 # 计算双模态样本之间的对比损失（促进模态间对齐）
-    #                 both_modalities = (missing_type == 0)  # 找出完整样本
-    #                 if 'quality_scores' in additional_info and both_modalities.any():
-    #                     # 获取完整样本的特征
-    #                     if 'original_features' in additional_info:
-    #                         orig_img_feat = additional_info['original_features']['image']
-    #                         orig_txt_feat = additional_info['original_features']['text']
-    #
-    #                         if orig_img_feat is not None and orig_txt_feat is not None:
-    #                             # 提取只有完整样本的特征
-    #                             img_feat_both = orig_img_feat[both_modalities]
-    #                             txt_feat_both = orig_txt_feat[both_modalities]
-    #
-    #                             if len(img_feat_both) > 1:  # 至少需要2个样本计算对比损失
-    #                                 # 计算对比损失
-    #                                 contra_loss = self.modality_contrastive_loss(img_feat_both, txt_feat_both)
-    #                                 # 添加到总损失
-    #                                 total_batch_loss = total_batch_loss + contrastive_weight * contra_loss
-    #                                 # 记录对比损失值
-    #                                 contrastive_loss_value = contra_loss.item()
-    #
-    #                 # ===== 第4部分：质量预测损失计算 =====
-    #                 quality_pred_loss = 0.0
-    #
-    #                 # 对完整样本计算质量预测损失
-    #                 if both_modalities.any() and 'quality_scores' in additional_info:
-    #                     # 提取完整样本的特征
-    #                     real_img_feat = orig_img_feat[both_modalities]
-    #                     real_txt_feat = orig_txt_feat[both_modalities]
-    #
-    #                     # 为真实样本创建高质量分数（作为目标）
-    #                     target_img_quality = torch.full((len(real_img_feat), 1), 0.9, device=self.device)
-    #                     target_txt_quality = torch.full((len(real_txt_feat), 1), 0.9, device=self.device)
-    #                     target_consistency = torch.full((len(real_img_feat), 1), 0.9, device=self.device)
-    #
-    #                     # 获取实际质量预测
-    #                     real_quality_scores = {
-    #                         'image': {'final_score': additional_info['quality_scores']['image']['final_score'][
-    #                             both_modalities]},
-    #                         'text': {'final_score': additional_info['quality_scores']['text']['final_score'][
-    #                             both_modalities]},
-    #                         'cross_consistency': additional_info['quality_scores']['cross_consistency'][both_modalities]
-    #                     }
-    #
-    #                     # 计算质量预测损失(MSE)
-    #                     img_quality_loss = F.mse_loss(real_quality_scores['image']['final_score'], target_img_quality)
-    #                     txt_quality_loss = F.mse_loss(real_quality_scores['text']['final_score'], target_txt_quality)
-    #                     consistency_loss = F.mse_loss(real_quality_scores['cross_consistency'], target_consistency)
-    #
-    #                     # 合并质量预测损失
-    #                     quality_pred_loss = img_quality_loss + txt_quality_loss + consistency_loss
-    #
-    #                     # 添加到总损失（低权重）
-    #                     quality_weight = 0.05
-    #                     total_batch_loss = total_batch_loss + quality_weight * quality_pred_loss
-    #                     quality_loss_sum += quality_pred_loss.item()
-    #
-    #                 # ===== 第5部分：计算模态间隔差异 =====
-    #                 adv_loss_value = 0.0
-    #
-    #                 # 计算对抗损失（让质量评估器区分真实与生成模态）
-    #                 if 'quality_scores' in additional_info:
-    #                     # 获取只有一个模态缺失的样本
-    #                     only_img_missing = is_image_missing & ~is_text_missing
-    #                     only_txt_missing = is_text_missing & ~is_image_missing
-    #
-    #                     if only_img_missing.any() or only_txt_missing.any():
-    #                         # 目标：真实特征得高分，生成特征得低分
-    #                         adv_targets = torch.zeros(self.batch_size, 2, device=self.device)  # [图像真实, 文本真实]
-    #                         adv_targets[~is_image_missing, 0] = 0.9  # 真实图像 = 0.9
-    #                         adv_targets[~is_text_missing, 1] = 0.9  # 真实文本 = 0.9
-    #                         # 对生成的模态使用更适中的目标值(不是0而是0.3)
-    #                         adv_targets[is_image_missing, 0] = 0.3  # 生成图像不要太低
-    #                         adv_targets[is_text_missing, 1] = 0.3  # 生成文本不
-    #                         # 实际质量分数
-    #                         pred_quality = torch.zeros(self.batch_size, 2, device=self.device)
-    #                         pred_quality[:, 0] = additional_info['quality_scores']['image']['final_score'].squeeze()
-    #                         pred_quality[:, 1] = additional_info['quality_scores']['text']['final_score'].squeeze()
-    #
-    #                         # 对抗损失（二元交叉熵）
-    #                         adv_loss = F.binary_cross_entropy(pred_quality, adv_targets)
-    #
-    #                         # 添加到总损失
-    #                         adv_weight = 0.1
-    #                         total_batch_loss = total_batch_loss + adv_weight * adv_loss
-    #                         adv_loss_value = adv_loss.item()
-    #
-    #                     # === START: New code for adversarial training ===
-    #                     # Check if we're using the improved modality generator
-    #                     if hasattr(self.model, 'modality_generator') and hasattr(self.model.modality_generator,
-    #                                                                              'generator'):
-    #                         # Get original features
-    #                         original_features = {}
-    #                         if 'original_features' in additional_info:
-    #                             original_features = additional_info['original_features']
-    #
-    #                         # Only train the generator every 2 steps to avoid training it too much relative to the discriminator
-    #                         train_generator = (batch_idx % 2 == 0)
-    #
-    #                         # Only train the discriminator every other step and when we have missing modalities
-    #                         has_missing = (missing_type != 0).any()
-    #                         train_discriminator = (batch_idx % 2 == 1) and has_missing
-    #
-    #                         if train_generator or train_discriminator:
-    #                             # Perform adversarial training step
-    #                             adv_losses, gen_features, recon_features = self.model.modality_generator.train_step(
-    #                                 original_features,
-    #                                 missing_type,
-    #                                 self.generator_optimizer,
-    #                                 self.discriminator_optimizer,
-    #                                 train_generator=train_generator,
-    #                                 train_discriminator=train_discriminator
-    #                             )
-    #
-    #                             # Store the generated features in additional_info for later use
-    #                             additional_info['generated_features'] = gen_features
-    #                             additional_info['reconstructed_features'] = recon_features
-    #
-    #                             # Log adversarial losses
-    #                             if train_generator and 'total_loss' in adv_losses:
-    #                                 if self.writer:
-    #                                     global_step = epoch * len(self.train_loader) + batch_idx
-    #                                     self.writer.add_scalar("Loss/gen_total", adv_losses['total_loss'], global_step)
-    #
-    #                                     if 'gen_adv_loss' in adv_losses:
-    #                                         self.writer.add_scalar("Loss/gen_adv", adv_losses['gen_adv_loss'],
-    #                                                                global_step)
-    #
-    #                                     if 'cycle_consistency_loss' in adv_losses:
-    #                                         self.writer.add_scalar("Loss/cycle", adv_losses['cycle_consistency_loss'],
-    #                                                                global_step)
-    #
-    #                                     if 'distribution_loss' in adv_losses:
-    #                                         self.writer.add_scalar("Loss/distribution", adv_losses['distribution_loss'],
-    #                                                                global_step)
-    #
-    #                                     if 'feature_matching_loss' in adv_losses:
-    #                                         self.writer.add_scalar("Loss/feature_matching",
-    #                                                                adv_losses['feature_matching_loss'], global_step)
-    #
-    #                             if train_discriminator and 'total_disc_loss' in adv_losses:
-    #                                 if self.writer:
-    #                                     global_step = epoch * len(self.train_loader) + batch_idx
-    #                                     self.writer.add_scalar("Loss/disc_total", adv_losses['total_disc_loss'],
-    #                                                            global_step)
-    #
-    #                                     for mod in ['image', 'text']:
-    #                                         if f'disc_{mod}_loss' in adv_losses:
-    #                                             self.writer.add_scalar(f"Loss/disc_{mod}",
-    #                                                                    adv_losses[f'disc_{mod}_loss'], global_step)
-    #                     # === END: New code for adversarial training ===
-    #
-    #                 # ===== 收集质量评估数据 =====
-    #                 if additional_info and 'quality_scores' in additional_info:
-    #                     quality_scores = additional_info['quality_scores']
-    #                     quality_stats['image'].append(quality_scores['image']['final_score'].mean().item())
-    #                     quality_stats['text'].append(quality_scores['text']['final_score'].mean().item())
-    #                     quality_stats['consistency'].append(quality_scores['cross_consistency'].mean().item())
-    #
-    #                 # 收集融合权重数据
-    #                 if additional_info and 'fusion_weights' in additional_info:
-    #                     fusion_weights = additional_info['fusion_weights']
-    #                     if fusion_weights is not None:
-    #                         fusion_weights_stats.append(fusion_weights.mean(dim=0).cpu().detach().numpy())
-    #
-    #                 # 记录各部分损失
-    #                 cls_loss += classification_loss.item()
-    #                 recon_loss += reconstruction_loss.item() if isinstance(reconstruction_loss,
-    #                                                                        torch.Tensor) else reconstruction_loss
-    #                 contra_loss_sum += contrastive_loss_value
-    #
-    #             else:
-    #                 # 如果输出只有logits，没有额外信息
-    #                 logits = output
-    #                 # 根据数据集类型计算分类损失
-    #                 if self.is_single_label:
-    #                     targets = label.argmax(dim=1)
-    #                     classification_loss = F.cross_entropy(logits, targets)
-    #                 else:
-    #                     classification_loss = F.binary_cross_entropy_with_logits(
-    #                         logits, label, pos_weight=self.class_weights
-    #                     )
-    #                 total_batch_loss = classification_loss
-    #                 cls_loss += classification_loss.item()
-    #
-    #
-    #
-    #             # ===== 优化步骤 =====
-    #             self.optimizer.zero_grad()
-    #             total_batch_loss.backward()
-    #
-    #
-    #             # 可选的梯度裁剪
-    #             if self.config.get("clip_grad_norm", 0) > 0:
-    #                 torch.nn.utils.clip_grad_norm_(
-    #                     self.model.parameters(),
-    #                     self.config.get("clip_grad_norm", 1.0)
-    #                 )
-    #
-    #             # 更新参数
-    #             self.optimizer.step()
-    #
-    #             # 更新学习率
-    #             self.scheduler.step()
-    #
-    #             # === Add this at the end of each epoch, after updating model weights ===
-    #             # Update learning rate schedulers for adversarial training
-    #             if hasattr(self, 'generator_scheduler'):
-    #                 self.generator_scheduler.step()
-    #                 self.logger.info(f"Generator learning rate: {self.generator_scheduler.get_last_lr()[0]:.6f}")
-    #
-    #             if hasattr(self, 'discriminator_scheduler'):
-    #                 self.discriminator_scheduler.step()
-    #                 self.logger.info(
-    #                     f"Discriminator learning rate: {self.discriminator_scheduler.get_last_lr()[0]:.6f}")
-    #
-    #             # Visualize generator progress
-    #             if hasattr(self.model, 'modality_generator') and hasattr(self.model.modality_generator, 'generator'):
-    #                 # Every 5 epochs, visualize the feature distributions
-    #                 if epoch % 5 == 0:
-    #                     self._visualize_feature_distributions(epoch)
-    #
-    #             # 记录当前学习率
-    #             current_lr = self.scheduler.get_last_lr()[0]
-    #             if self.writer and batch_idx % 50 == 0:
-    #                 global_step = epoch * len(self.train_loader) + batch_idx
-    #                 self.writer.add_scalar("lr", current_lr, global_step)
-    #
-    #             # 累计损失和预测结果
-    #             total_loss += total_batch_loss.item()
-    #
-    #             postfix_dict = {
-    #                 "total": f"{total_batch_loss.item():.4f}",
-    #                 "cls": f"{classification_loss.item():.4f}"
-    #             }
-    #
-    #             # 添加重建损失（如果存在）
-    #             if isinstance(reconstruction_loss, torch.Tensor) and reconstruction_loss.item() > 0:
-    #                 postfix_dict["recon"] = f"{reconstruction_loss.item():.4f}"
-    #             elif reconstruction_loss > 0:
-    #                 postfix_dict["recon"] = f"{reconstruction_loss:.4f}"
-    #
-    #             if isinstance(generation_loss, torch.Tensor) and generation_loss.item() > 0:
-    #                 postfix_dict["gen"] = f"{generation_loss.item():.4f}"
-    #             elif generation_loss > 0:
-    #                 generation_loss["gen"] = f"{generation_loss:.4f}"
-    #
-    #             # 添加对比损失（如果存在）
-    #             if contrastive_loss_value > 0:
-    #                 postfix_dict["contra"] = f"{contrastive_loss_value:.4f}"
-    #
-    #             # 添加质量损失（如果存在）
-    #             if quality_pred_loss > 0:
-    #                 postfix_dict["qual"] = f"{quality_pred_loss.item():.4f}"
-    #
-    #             # 添加对抗损失（如果存在）
-    #             if adv_loss_value > 0:
-    #                 postfix_dict["adv"] = f"{adv_loss_value:.4f}"
-    #
-    #             # 添加当前学习率
-    #             postfix_dict["lr"] = f"{current_lr:.6f}"
-    #
-    #             # 添加图像缺失样本的质量分数（如果可用）
-    #             if additional_info and 'quality_scores' in additional_info:
-    #                 # 仅显示图像缺失样本的图像质量分数平均值
-    #                 img_missing_mask = is_image_missing
-    #                 if img_missing_mask.any():
-    #                     img_quality = additional_info['quality_scores']['image']['final_score'][img_missing_mask]
-    #                     if len(img_quality) > 0:
-    #                         postfix_dict["img_q"] = f"{img_quality.mean().item():.4f}"
-    #
-    #             batch_pbar.set_postfix(postfix_dict)
-    #             batch_pbar.update(1)
-    #
-    #             # 根据数据集类型计算预测
-    #             if self.is_single_label:
-    #                 # 单标签分类 - 使用argmax获取类别索引
-    #                 pred_indices = logits.argmax(dim=1)
-    #                 # 转换为one-hot向量以保持与多标签格式一致
-    #                 preds = torch.zeros_like(logits)
-    #                 preds.scatter_(1, pred_indices.unsqueeze(1), 1.0)
-    #             else:
-    #                 # 多标签分类 - 使用阈值
-    #                 preds = (logits > 0.5).float()
-    #
-    #             # 收集预测和真实标签用于指标计算
-    #             all_preds.append(preds.cpu().detach())
-    #             all_labels.append(label.cpu().detach())
-    #
-    #         # 关闭进度条
-    #         batch_pbar.close()
-    #
-    #         # 检查并调用FusionAnalyzer生成报告
-    #         if hasattr(self.model, 'fusion_analyzer') and self.model.fusion_analyzer is not None:
-    #             try:
-    #                 # 验证fusion_analyzer是否可调用generate_summary_report方法
-    #                 if callable(getattr(self.model.fusion_analyzer, 'generate_summary_report', None)):
-    #                     print("Generating fusion analysis summary report...")
-    #                     self.model.fusion_analyzer.generate_summary_report(epoch)
-    #                 else:
-    #                     print("Warning: fusion_analyzer exists but has no 'generate_summary_report' method.")
-    #                     # 新增：生成模态特征分布分析
-    #                 if callable(
-    #                         getattr(self.model.fusion_analyzer, 'analyze_modality_features_distribution', None)):
-    #                     print("Generating modality features distribution analysis...")
-    #                     self.model.fusion_analyzer.analyze_modality_features_distribution(epoch)
-    #                 else:
-    #                     print("Warning: fusion_analyzer has no 'analyze_modality_features_distribution' method.")
-    #             except Exception as e:
-    #                 print(f"Error generating report: {e}")
-    #
-    #         # ===== 训练轮次结束，计算指标 =====
-    #         # 合并所有批次的预测和标签
-    #         all_preds = torch.cat(all_preds, dim=0)
-    #         all_labels = torch.cat(all_labels, dim=0)
-    #
-    #         # 计算训练集上的指标
-    #         train_metrics = self._compute_metrics(all_preds, all_labels)
-    #
-    #         # 记录训练损失和指标
-    #         avg_loss = total_loss / len(self.train_loader)
-    #         avg_cls_loss = cls_loss / len(self.train_loader)
-    #         avg_recon_loss = recon_loss / len(self.train_loader)
-    #         avg_contra_loss = contra_loss_sum / len(self.train_loader)
-    #         avg_quality_loss = quality_loss_sum / len(self.train_loader) if quality_loss_sum > 0 else 0
-    #         avg_adv_loss = adv_loss_sum / len(self.train_loader) if adv_loss_sum > 0 else 0
-    #
-    #         # 打印指标
-    #         metrics_str = " | ".join([f"{k}={v:.4f}" for k, v in train_metrics.items()])
-    #         self.logger.info(
-    #             f"Epoch {epoch}: 总损失={avg_loss:.4f} | 分类损失={avg_cls_loss:.4f} | "
-    #             f"重建损失={avg_recon_loss:.4f} | 对比损失={avg_contra_loss:.4f} | "
-    #             f"质量损失={avg_quality_loss:.4f} | 对抗损失={avg_adv_loss:.4f} | {metrics_str}")
-    #
-    #         # 更新TensorBoard日志
-    #         if self.writer:
-    #             self.writer.add_scalar("Loss/train_total", avg_loss, epoch)
-    #             self.writer.add_scalar("Loss/train_cls", avg_cls_loss, epoch)
-    #             self.writer.add_scalar("Loss/train_recon", avg_recon_loss, epoch)
-    #             self.writer.add_scalar("Loss/train_contra", avg_contra_loss, epoch)
-    #             self.writer.add_scalar("Loss/train_quality", avg_quality_loss, epoch)
-    #             self.writer.add_scalar("Loss/train_adv", avg_adv_loss, epoch)
-    #
-    #             # 记录训练指标
-    #             for k, v in train_metrics.items():
-    #                 self.writer.add_scalar(f"{k}/train", v, epoch)
-    #
-    #             # 记录质量评估统计
-    #             if quality_stats['image']:
-    #                 self.writer.add_scalar("Quality/image", np.mean(quality_stats['image']), epoch)
-    #                 self.writer.add_scalar("Quality/text", np.mean(quality_stats['text']), epoch)
-    #                 self.writer.add_scalar("Quality/consistency", np.mean(quality_stats['consistency']), epoch)
-    #
-    #             # 记录融合权重统计
-    #             if fusion_weights_stats:
-    #                 avg_weights = np.mean(fusion_weights_stats, axis=0)
-    #                 for i, w in enumerate(avg_weights):
-    #                     self.writer.add_scalar(f"Fusion/weight_{i}", w, epoch)
-    #
-    #             # 记录模态生成统计
-    #             if gen_stats['image']['mse']:
-    #                 self.writer.add_scalar("Generation/image_mse", np.mean(gen_stats['image']['mse']), epoch)
-    #                 self.writer.add_scalar("Generation/image_count", gen_stats['image']['count'], epoch)
-    #
-    #             if gen_stats['text']['mse']:
-    #                 self.writer.add_scalar("Generation/text_mse", np.mean(gen_stats['text']['mse']), epoch)
-    #                 self.writer.add_scalar("Generation/text_count", gen_stats['text']['count'], epoch)
-    #
-    #         # ===== 验证集评估 =====
-    #         val_metrics = self.evaluate(epoch)
-    #
-    #         # ===== 保存检查点 =====
-    #         # 每几个轮次保存一次
-    #         if epoch!=0 and epoch % self.config.get("save_every_epochs", 5) == 0:
-    #             self._save_checkpoint(epoch, metrics=val_metrics)
-    #
-    #         # 根据主要指标保存最佳模型
-    #         is_best = False
-    #         if val_metrics[self.primary_metric] > self.best_metrics[self.primary_metric]:
-    #             self.best_metrics = val_metrics.copy()
-    #             is_best = True
-    #             self._save_checkpoint(epoch, metrics=val_metrics, is_best=True)
-    #             self.logger.info(f"新的最佳模型已保存，{self.primary_metric} = {val_metrics[self.primary_metric]:.4f}")
-    #
-    #         # ===== Debug信息记录 =====
-    #         with torch.no_grad():
-    #             # 记录logits和预测统计
-    #             mean_logit = logits.mean().item()
-    #             std_logit = logits.std().item()
-    #
-    #             if self.is_single_label:
-    #                 # 单标签分类统计
-    #                 pred_indices = logits.argmax(dim=1)
-    #                 mean_pred = pred_indices.float().mean().item()
-    #                 predictions_per_sample = 1.0  # 单标签始终预测一个类别
-    #             else:
-    #                 # 多标签分类统计
-    #                 sigmoid_probs = torch.sigmoid(logits)
-    #                 predictions_per_sample = (sigmoid_probs > 0.5).float().sum(dim=1).mean().item()
-    #
-    #             # 记录到TensorBoard
-    #             if self.writer:
-    #                 self.writer.add_scalar("Debug/mean_logit", mean_logit, epoch)
-    #                 self.writer.add_scalar("Debug/std_logit", std_logit, epoch)
-    #                 self.writer.add_scalar("Debug/predictions_per_sample", predictions_per_sample, epoch)
-    #
-    #                 # 对于非对称损失，记录gamma参数
-    #                 if use_asymmetric_loss and epoch >= asl_start_epoch:
-    #                     self.writer.add_scalar("Debug/asl_gamma_neg", gamma_neg, epoch)
-    #                     self.writer.add_scalar("Debug/asl_gamma_pos", gamma_pos, epoch)
-    #
-    #     # ===== 训练完成 =====
-    #     self.logger.info(f"训练完成。最佳 {self.primary_metric}: {self.best_metrics[self.primary_metric]:.4f}")
-    #
-    #     # 打印所有最佳指标
-    #     metrics_str = " | ".join([f"{k}={v:.4f}" for k, v in self.best_metrics.items()])
-    #     self.logger.info(f"最佳指标: {metrics_str}")
-    #
-    #     # 发送训练结果邮件（如果配置了）
-    #     self.send_training_results_email()
-    #
-    #     # 关闭TensorBoard写入器
-    #     if self.writer:
-    #         self.writer.close()
 
 
     def _compute_metrics(self, preds, labels):
@@ -1975,74 +1247,7 @@
         return results
 
 
-        # """计算多种评估指标"""
-        # results = {}
-        #
-        # # 将张量转换为NumPy数组
-        # preds_np = preds.numpy()
-        # labels_np = labels.numpy()
-        #
-        # if self.is_single_label:
-        #     # 单标签分类 - 使用argmax获取类别索引
-        #     pred_classes = preds_np.argmax(axis=1)
-        #     true_classes = labels_np.argmax(axis=1)
-        #
-        #     # 计算准确率
-        #     results["accuracy"] = (pred_classes == true_classes).mean()
-        #
-        #     try:
-        #         # 计算多类别F1分数
-        #         results["macro_f1"] = f1_score(true_classes, pred_classes, average='macro', zero_division=0)
-        #         results["micro_f1"] = f1_score(true_classes, pred_classes, average='micro', zero_division=0)
-        #         # 计算AUROC - 对于多类别使用OVR策略
-        #         if "auroc" in self.metrics:
-        #             # 将预测转为概率
-        #             # 对于softmax输出，使用原始logits计算每类概率
-        #             probs = softmax(preds_np, axis=1)
-        #             try:
-        #                 results["auroc"] = roc_auc_score(labels_np, probs, average='macro', multi_class='ovr')
-        #             except:
-        #                 results["auroc"] = 0.5  # 随机猜测的AUC值
-        #     except Exception as e:
-        #         self.logger.warning(f"计算F1分数时出错: {str(e)}")
-        #         results["macro_f1"] = 0.0
-        #         results["micro_f1"] = 0.0
-        #         results["auroc"] = 0.5  # 随机猜测的AUC值
-        #
-        # else:
-        #     # 计算要求的指标
-        #     if "accuracy" in self.metrics:
-        #         # 多标签情况下的准确率计算
-        #         correct = ((preds_np > 0.5) == (labels_np > 0.5)).sum()
-        #         total = labels_np.size
-        #         results["accuracy"] = correct / total
-        #
-        #     if "macro_f1" in self.metrics:
-        #         # 多标签宏平均F1
-        #         # 对每个样本的每个类别计算是否预测正确
-        #         binary_preds = (preds_np > 0.5).astype(float)
-        #         try:
-        #             results["macro_f1"] = f1_score(labels_np, binary_preds, average='macro', zero_division=0)
-        #         except:
-        #             results["macro_f1"] = 0.0
-        #
-        #     if "micro_f1" in self.metrics:
-        #         # 多标签微平均F1
-        #         binary_preds = (preds_np > 0.5).astype(float)
-        #         try:
-        #             results["micro_f1"] = f1_score(labels_np, binary_preds, average='micro', zero_division=0)
-        #         except:
-        #             results["micro_f1"] = 0.0
-        #
-        #     if "auroc" in self.metrics:
-        #         # 多标签AUROC
-        #         try:
-        #             # 当有类别全为正或全为负时，这会失败
-        #             results["auroc"] = roc_auc_score(labels_np, preds_np, average='macro')
-        #         except:
-        #             results["auroc"] = 0.5  # 随机猜测的AUC值
-        #
-        # return results
+
 
 
     # 在test或evaluate函数中添加以下代码
