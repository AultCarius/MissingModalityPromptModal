--- conflicted
+++ resolved
@@ -502,7 +502,7 @@
                     # 对不同缺失类型分别处理
                     if 'original_features' in additional_info and 'reconstructed_features' in additional_info:
                         orig_features = additional_info['original_features']
-<<<<<<< HEAD
+
                         recon_features = additional_info['reconstructed_features']
                         gen_features = additional_info.get('generated_features', {})
 
@@ -678,128 +678,7 @@
                                 train_generator=train_generator,
                                 train_discriminator=train_discriminator
                             )
-=======
-                        # print("返回信息：")
-                        # print(generated_features["image"].shape,generated_features["text"].shape)
-                        # print(recon_features["image"].shape,recon_features["text"].shape)
-                        # print(orig_features["image"].shape,orig_features["text"].shape)
-
-                        # Get masks for different sample types
-                        complete_samples = ~(is_image_missing | is_text_missing)  # Both modalities present
-                        image_only = ~is_image_missing & is_text_missing  # Only image present (text missing)
-                        text_only = is_image_missing & ~is_text_missing  # Only text present (image missing)
-                        
-                        # Here the model needs to generate image from text, then reconstruct text
-                        if text_only.any():
-                            text_orig = orig_features['text'][text_only]  # Original text features
-
-                            # Check that reconstructed features exist
-                            if recon_features is not None and 'text' in recon_features and recon_features[
-                                'text'] is not None:
-                                # Get reconstructed text (after cycle: text -> generated image -> reconstructed text)
-                                text_recon = recon_features['text'][text_only]
-
-                                # Cycle consistency: Compare reconstructed text with original text
-                                if text_recon.shape == text_orig.shape:
-                                    text_cycle_loss = F.mse_loss(text_recon, text_orig)
-                                    reconstruction_loss += text_cycle_loss
-
-                        # 3. Process samples with only image present (text is missing)
-                        # Here the model needs to generate text from image, then reconstruct image
-                        if image_only.any():
-                            image_orig = orig_features['image'][image_only]  # Original image features
-
-                            # Check that reconstructed features exist
-                            if recon_features is not None and 'image' in recon_features and recon_features[
-                                'image'] is not None:
-                                # Get reconstructed image (after cycle: image -> generated text -> reconstructed image)
-                                image_recon = recon_features['image'][image_only]
-
-                                # Cycle consistency: Compare reconstructed image with original image
-                                if image_recon.shape == image_orig.shape:
-                                    image_cycle_loss = F.mse_loss(image_recon, image_orig)
-                                    reconstruction_loss += image_cycle_loss
-
-                        # Calculate final loss with appropriate weights
-                        gen_weight = 0.5  # Fixed weight or can be varied over epochs
-
-                        # Final loss combining classification, reconstruction, and generation
-
-
-                    # 计算重建权重（从initial逐渐减小到final）
-                    recon_weight = initial_recon_weight * (1 - current_epoch / max_epochs) + final_recon_weight * (
-                            current_epoch / max_epochs)
-
-                    # 结合分类损失和重建损失
-                    # total_batch_loss = classification_loss + recon_weight * reconstruction_loss
-                    total_batch_loss = classification_loss + recon_weight * reconstruction_loss + gen_weight * generation_loss
-
-                    # 记录损失值
-                    cls_loss += classification_loss.item()
-                    recon_loss += reconstruction_loss if isinstance(reconstruction_loss,
-                                                                    torch.Tensor) else reconstruction_loss
-                    consistency_loss_sum += feature_consistency_loss  # 新增记录
-
-                    # 记录损失值
-                    cls_loss += classification_loss.item()
-                    recon_loss += reconstruction_loss if isinstance(reconstruction_loss,
-                                                                    torch.Tensor) else reconstruction_loss
-                    consistency_loss_sum += feature_consistency_loss  # 新增记录
-==
-                    quality_pred_loss = 0.0
-
-                    # 对完整样本计算质量预测损失
-                    if both_modalities.any() and 'quality_scores' in additional_info:
-                        # 提取完整样本的特征
-                        real_img_feat = orig_img_feat[both_modalities]
-                        real_txt_feat = orig_txt_feat[both_modalities]
-
-                        # 为真实样本创建高质量分数（作为目标）
-                        target_img_quality = torch.full((len(real_img_feat), 1), 0.9, device=self.device)
-                        target_txt_quality = torch.full((len(real_txt_feat), 1), 0.9, device=self.device)
-                        target_consistency = torch.full((len(real_img_feat), 1), 0.9, device=self.device)
-
-                        # 获取实际质量预测
-                        real_quality_scores = {
-                            'image': {'final_score': additional_info['quality_scores']['image']['final_score'][
-                                both_modalities]},
-                            'text': {'final_score': additional_info['quality_scores']['text']['final_score'][
-                                both_modalities]},
-                            'cross_consistency': additional_info['quality_scores']['cross_consistency'][both_modalities]
-                        }
-
-                        # 计算质量预测损失(MSE)
-                        img_quality_loss = F.mse_loss(real_quality_scores['image']['final_score'], target_img_quality)
-                        txt_quality_loss = F.mse_loss(real_quality_scores['text']['final_score'], target_txt_quality)
-                        consistency_loss = F.mse_loss(real_quality_scores['cross_consistency'], target_consistency)
-
-                        # 合并质量预测损失
-                        quality_pred_loss = img_quality_loss + txt_quality_loss + consistency_loss
-
-                        # 添加到总损失（低权重）
-                        quality_weight = 0.05
-                        total_batch_loss = total_batch_loss + quality_weight * quality_pred_loss
-                        quality_loss_sum += quality_pred_loss.item()
-
-                    # ===== 收集质量评估数据 =====
-                    if additional_info and 'quality_scores' in additional_info:
-                        quality_scores = additional_info['quality_scores']
-                        quality_stats['image'].append(quality_scores['image']['final_score'].mean().item())
-                        quality_stats['text'].append(quality_scores['text']['final_score'].mean().item())
-                        quality_stats['consistency'].append(quality_scores['cross_consistency'].mean().item())
-
-                    # 收集融合权重数据
-                    if additional_info and 'fusion_weights' in additional_info:
-                        fusion_weights = additional_info['fusion_weights']
-                        if fusion_weights is not None:
-                            fusion_weights_stats.append(fusion_weights.mean(dim=0).cpu().detach().numpy())
-
-                    # 记录各部分损失
-                    cls_loss += classification_loss.item()
-                    recon_loss += reconstruction_loss.item() if isinstance(reconstruction_loss,
-                                                                           torch.Tensor) else reconstruction_loss
-                    contra_loss_sum += contrastive_loss_value
->>>>>>> 24bd8647
+
 
                             # Update additional_info with generated features
                             additional_info['generated_features'] = gen_features
@@ -872,7 +751,6 @@
                         classification_loss = F.binary_cross_entropy_with_logits(
                             logits, label, pos_weight=self.class_weights
                         )
-<<<<<<< HEAD
 
                     # Initialize total batch loss with classification loss
                     total_batch_loss = classification_loss.clone()
@@ -972,13 +850,7 @@
                         recon_weight = max(0.1, 1.0 - 0.9 * (epoch / max(10, num_epochs)))
                         total_batch_loss = total_batch_loss + recon_weight * recon_loss
 
-=======
-                    total_batch_loss = classification_loss
-                    cls_loss += classification_loss.item()
-                # ===== 优化步骤 =====
-                self.optimizer.zero_grad()
-                total_batch_loss.backward()
->>>>>>> 24bd8647
+
 
                 else:
                     # Simple case: output is just logits without additional info
@@ -1065,13 +937,9 @@
                     preds = torch.zeros_like(logits)
                     preds.scatter_(1, pred_indices.unsqueeze(1), 1.0)
                 else:
-<<<<<<< HEAD
-                    # Multi-label - apply threshold
+
                     preds = (logits > 0.5).float()  # Simple threshold at 0
-=======
-                    # 多标签分类 - 使用阈值
-                    preds = (logits > -0.2).float()
->>>>>>> 24bd8647
+
 
                 # Collect for later metric calculation
                 all_preds.append(preds.cpu().detach())
