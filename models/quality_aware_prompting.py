--- conflicted
+++ resolved
@@ -299,34 +299,10 @@
         self.register_buffer('image_std', torch.ones(1, image_dim))
         self.register_buffer('text_mean', torch.zeros(1, text_dim))
         self.register_buffer('text_std', torch.ones(1, text_dim))
-
-<<<<<<< HEAD
-        # Learnable importance weights for quality dimensions
-=======
-        # # Generation confidence predictor
-        # self.generation_quality = nn.Sequential(
-        #     nn.Linear(image_dim + text_dim, hidden_dim),
-        #     nn.GELU(),
-        #     nn.Linear(hidden_dim, 2)  # [image_confidence, text_confidence]
-        # )
-
-        # 添加特殊的生成图像质量评估补偿器 - 新增
-        self.gen_image_compensation = nn.Sequential(
-            nn.LayerNorm(image_dim),
-            nn.Linear(image_dim, hidden_dim),
-            nn.GELU(),
-            nn.Dropout(0.1),
-            nn.Linear(hidden_dim, 1),
-            nn.Sigmoid()
-        )
-
-        # Learnable importance weights
->>>>>>> d221155c
         self.image_weights = nn.Parameter(torch.ones(5) / 5)
         self.text_weights = nn.Parameter(torch.ones(5) / 5)
         self.consistency_weights = nn.Parameter(torch.ones(3) / 3)
 
-<<<<<<< HEAD
         # Modality fusion weights and importance
         self.fusion_weight = nn.Parameter(torch.tensor([0.5]))
         self.modality_importance = nn.Parameter(torch.FloatTensor([1.0, 1.0]))  # [image, text]
@@ -336,10 +312,6 @@
 
         # Mode flags for different behaviors
         self.evaluation_mode = False  # Set to True during evaluation for different scoring behavior
-=======
-        # Modality fusion weights
-        self.fusion_weight = nn.Parameter(torch.tensor([0.5]))  # Balance between individual quality and consistency
->>>>>>> d221155c
 
         # 可学习的平衡权重 - 新增
         self.modality_importance = nn.Parameter(torch.FloatTensor([1.0, 1.0]))  # [图像,文本]
@@ -413,16 +385,11 @@
                          text_feat.size(0) if text_feat is not None else 0)
         device = image_feat.device if image_feat is not None else text_feat.device
 
-<<<<<<< HEAD
-        # Determine missing modalities based on missing_type or zero-detection
-=======
         # 检测模态缺失状态
->>>>>>> d221155c
         if missing_type is not None:
             is_image_missing = (missing_type == 1) | (missing_type == 3)
             is_text_missing = (missing_type == 2) | (missing_type == 3)
         else:
-<<<<<<< HEAD
             is_image_missing = torch.sum(torch.abs(image_feat), dim=1) < 1e-6 if image_feat is not None else torch.ones(
                 batch_size, dtype=torch.bool, device=device)
             is_text_missing = torch.sum(torch.abs(text_feat), dim=1) < 1e-6 if text_feat is not None else torch.ones(
@@ -432,12 +399,7 @@
         norm_img, norm_txt = self.normalize_features(image_feat, text_feat)
 
         # Initialize results dictionary
-=======
-            is_image_missing = torch.zeros(batch_size, dtype=torch.bool, device=device)
-            is_text_missing = torch.zeros(batch_size, dtype=torch.bool, device=device)
-
-        # 初始化结果
->>>>>>> d221155c
+
         results = {
             'image': {
                 'quality': torch.zeros(batch_size, 5, device=device),
@@ -454,7 +416,7 @@
         if image_feat is not None:
             img_quality = self.image_quality(image_feat)
 
-<<<<<<< HEAD
+
             # Apply confidence mask based on whether image is real or generated
             conf_mask = torch.ones(batch_size, 1, device=device)
 
@@ -476,25 +438,7 @@
             # Calculate final score using learned weights
             img_weights = F.softmax(self.image_weights, dim=0)
             img_final = torch.sigmoid(torch.sum(img_quality * img_weights, dim=1, keepdim=True))
-=======
-            # 特殊处理：为生成的图像特征提供补偿增强
-            if is_image_missing.any():
-                # 获取生成图像的补偿系数
-                compensation = self.gen_image_compensation(image_feat[is_image_missing])
-                # 应用补偿 - 提高权重最多20%
-                boost_factor = 1.0 + 0.2 * compensation
-                # 仅应用于图像缺失样本
-                img_weights = torch.ones(batch_size, 1, device=device)
-                img_weights[is_image_missing] = boost_factor
-                # 应用权重
-                img_quality_weighted = img_quality * img_weights
-            else:
-                img_quality_weighted = img_quality
-
-            # 计算最终分数
-            img_weights = F.softmax(self.modality_importance[0] * torch.ones_like(img_quality), dim=1)
-            img_final = torch.sigmoid(torch.sum(img_quality_weighted * img_weights, dim=1, keepdim=True))
->>>>>>> d221155c
+
 
             # Special adjustment for real images - boost their scores during evaluation
             if self.evaluation_mode:
@@ -506,7 +450,6 @@
             results['image']['final_score'] = img_final
 
 
-<<<<<<< HEAD
             # Apply confidence mask based on whether text is real or generated
             conf_mask = torch.ones(batch_size, 1, device=device)
 
@@ -527,13 +470,7 @@
 
             # Calculate final score using learned weights
             txt_weights = F.softmax(self.text_weights, dim=0)
-=======
-
-        # 文本质量评估 - 保持原有逻辑
-        if text_feat is not None:
-            txt_quality = self.text_quality(text_feat)
-            txt_weights = F.softmax(self.modality_importance[1] * torch.ones_like(txt_quality), dim=1)
->>>>>>> d221155c
+
             txt_final = torch.sigmoid(torch.sum(txt_quality * txt_weights, dim=1, keepdim=True))
 
             # Special adjustment for real text - boost their scores during evaluation
@@ -544,7 +481,7 @@
 
             results['text']['quality'] = txt_quality
             results['text']['final_score'] = txt_final
-<<<<<<< HEAD
+
         else:
             # Default low scores for missing modality
             results['text']['quality'] = torch.full((batch_size, 5), -1.0, device=device)
@@ -574,34 +511,7 @@
 
             # Calculate final consistency score using learned weights
             consistency_weights = F.softmax(self.consistency_weights, dim=0)
-=======
-
-        # 计算跨模态一致性
-        if image_feat is not None and text_feat is not None:
-            concat_feat = torch.cat([image_feat, text_feat], dim=1)
-            consistency_dims = self.cross_consistency(concat_feat)
-
-            # 确保一致性维度是正确的 [batch_size, 3]
-            if consistency_dims.dim() > 2:
-                consistency_dims = consistency_dims.squeeze(1)
-
-            # 应用惩罚，但保持维度兼容
-            if is_image_missing.any() or is_text_missing.any():
-                # 对生成特征应用惩罚
-                both_generated = is_image_missing & is_text_missing
-                one_generated = (is_image_missing | is_text_missing) & ~both_generated
-
-                # 创建惩罚掩码
-                penalty_mask = torch.ones(batch_size, 1, device=device)
-                penalty_mask[one_generated] = 0.7  # 一个模态生成
-                penalty_mask[both_generated] = 0.5  # 两个模态都生成
-
-                # 应用惩罚到一致性维度
-                consistency_dims = consistency_dims * penalty_mask
-
-            # 计算最终一致性分数
-            consistency_weights = F.softmax(torch.ones_like(consistency_dims), dim=1)
->>>>>>> d221155c
+
             consistency = torch.sigmoid(torch.sum(consistency_dims * consistency_weights, dim=1, keepdim=True))
 
             results['cross_consistency'] = consistency
@@ -609,7 +519,7 @@
             # Default medium score when a modality is missing entirely
             results['cross_consistency'] = torch.full((batch_size, 1), 0.5, device=device)
 
-<<<<<<< HEAD
+
         # Modality score fusion based on consistency
         if norm_img is not None and norm_txt is not None:
             # Base fusion weight
@@ -658,43 +568,7 @@
 
             # Store fusion weights for analysis
             results['fusion_weights'] = fusion_weights
-=======
-        # 整合一致性到最终分数
-        # 修正版本
-        if 'final_score' in results['image'] and 'final_score' in results['text']:
-            # 获取标准权重，并确保转换为标量
-            importance = F.softmax(self.modality_importance, dim=0)
-            img_importance = importance[0].item()  # 转换为Python标量
-            txt_importance = importance[1].item()  # 转换为Python标量
-
-            # 检查是否有图像缺失样本
-            if is_image_missing.any():
-                # 创建批次大小的权重矩阵，使用标量填充
-                img_weights = torch.full((batch_size, 1), img_importance, device=device)
-                txt_weights = torch.full((batch_size, 1), txt_importance, device=device)
-
-                # 只为图像缺失的样本调整权重
-                img_missing_mask = is_image_missing.view(-1, 1)
-                img_weights[img_missing_mask] = 0.55  # 图像缺失时提高图像权重
-                txt_weights[img_missing_mask] = 0.45  # 相应降低文本权重
-
-                # 应用权重和一致性
-                results['image']['final_score'] = results['image']['final_score'] * results[
-                    'cross_consistency'] * img_weights
-                results['text']['final_score'] = results['text']['final_score'] * results[
-                    'cross_consistency'] * txt_weights
-            else:
-                # 正常情况，使用标准权重
-                results['image']['final_score'] = results['image']['final_score'] * results[
-                    'cross_consistency'] * img_importance
-                results['text']['final_score'] = results['text']['final_score'] * results[
-                    'cross_consistency'] * txt_importance
-
-        # print("质量评分为")
-        # print(results['image']['final_score'].shape)
-        # print(results['text']['final_score'].shape)
-        # print(results['cross_consistency'].shape)
->>>>>>> d221155c
+
 
         return results
 
@@ -974,7 +848,6 @@
         img_attn = attn_output[:, 0]
         txt_attn = attn_output[:, 1]
 
-<<<<<<< HEAD
         # 检查是否有样本级别的模态权重信息
         if quality_scores is not None and 'sample_weights' in quality_scores:
             sample_weights = quality_scores['sample_weights']  # [batch_size, 3]
@@ -1004,8 +877,6 @@
             img_attn = new_img_attn
             txt_attn = new_txt_attn
 
-=======
->>>>>>> d221155c
         if log_details:
             print(f"Attention output: img_attn={img_attn.mean().item():.6f}, txt_attn={txt_attn.mean().item():.6f}")
 
