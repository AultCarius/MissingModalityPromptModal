--- conflicted
+++ resolved
@@ -795,12 +795,6 @@
         # Extract token features for reconstruction (first few tokens of each modality)
         token_count = 1  # Number of tokens to use per modality
 
-<<<<<<< HEAD
-        # Save original features for reconstruction loss
-=======
-
-        # 保存原始特征用于重建损失
->>>>>>> 05e8f14e
         original_features = {
             'image': image_embed[:, :token_count].reshape(batch_size, token_count, -1).detach(),
             'text': text_embed[:, :token_count].reshape(batch_size, token_count, -1).detach()
