--- conflicted
+++ resolved
@@ -345,7 +345,7 @@
                 for param in module.parameters():
                     param.requires_grad = False
 
-<<<<<<< HEAD
+
     def analyze_feature_distributions(self, original_features, generated_features, reconstructed_features, missing_type,
                                       step="before_processing"):
         """
@@ -570,8 +570,6 @@
                     recon_error = torch.nn.functional.mse_loss(reconstructed, original).item()
                     print(f"  Reconstruction MSE: {recon_error:.6f}")
 
-=======
->>>>>>> d221155c
     # 添加到MultimodalPromptModel类中
     def compute_feature_consistency_loss(self, original_features, reconstructed_features):
         """计算特征一致性损失"""
@@ -722,7 +720,7 @@
                     non_missing_ids = input_ids[non_missing]
                     non_missing_mask = attention_mask[non_missing] if attention_mask is not None else None
 
-<<<<<<< HEAD
+
 
                     if self.use_clip_encoders:
                         try:
@@ -730,13 +728,7 @@
                                 non_missing_embeds = self.text_encoder.embeddings(
                                     non_missing_ids
                                 )
-=======
-                    # 关键修复：使用文本编码器将token IDs转换为嵌入向量
-                    if self.use_clip_encoders:
-                        try:
-                            if hasattr(self.text_encoder, 'embeddings'):
-                                non_missing_embeds = self.text_encoder.embeddings(non_missing_ids)
->>>>>>> d221155c
+
                             else:
                                 # 回退方案
                                 non_missing_embeds = self.text_embeddings(non_missing_ids)
@@ -795,20 +787,7 @@
         image_is_zeros = (torch.sum(torch.abs(image_embed), dim=(1, 2)) < 1e-6)
         text_is_zeros = (torch.sum(torch.abs(text_embed), dim=(1, 2)) < 1e-6)
 
-<<<<<<< HEAD
-=======
-        # # # 新增: 检查两种检测方法是否一致
-        # image_check = torch.all(is_image_missing == image_is_zeros)
-        # text_check = torch.all(is_text_missing == text_is_zeros)
-        # print(is_image_missing)
-        # print(image_is_zeros)
-        # print(f"图像缺失检测一致性: {image_check.item()}")
-        # print(is_text_missing)
-        # print(text_is_zeros)
-        # print(f"文本缺失检测一致性: {text_check.item()}")
-
-
->>>>>>> d221155c
+
         # 保存原始特征用于重建损失
         original_features = {
             'image': image_embed[:, :token_count].reshape(batch_size, token_count, -1).detach(),
@@ -1130,35 +1109,6 @@
 
         # 计算模态质量（如果启用）
         quality_scores = None
-
-        # # 这里多少有点问题
-        # if self.use_quality_prompt:
-        #     # Update reference statistics when training
-        #     img_cls_feat = temp_img[:, 0]  # [B, D_img]
-        #     txt_cls_feat = temp_txt[:, 0]  # [B, D_txt]
-        #     quality_scores = self.quality_estimator(img_cls_feat, txt_cls_feat, missing_type)
-<<<<<<< HEAD
-        #     self.quality_estimator.update_reference_statistics(
-        #         image_embed[:, 0] if image_embed is not None else None,
-        #         text_embed[:, 0] if text_embed is not None else None
-        #     )
-=======
-
-        # 这里多少有点问题
-        if self.use_quality_prompt:
-            # Update reference statistics when training
-            img_cls_feat = temp_img[:, 0]  # [B, D_img]
-            txt_cls_feat = temp_txt[:, 0]  # [B, D_txt]
-            # print()
-            # print(missing_type)
-            # print("img_cls_feat",img_cls_feat.shape,img_cls_feat)
-            # print("txt_cls_feat",txt_cls_feat.shape,txt_cls_feat)
-            quality_scores = self.quality_estimator(img_cls_feat, txt_cls_feat, missing_type)
-            self.quality_estimator.update_reference_statistics(
-                image_embed[:, 0] if image_embed is not None else None,
-                text_embed[:, 0] if text_embed is not None else None
-            )
->>>>>>> d221155c
 
         # 跨层处理
         for i in range(self.prompt_depth):
